#!/usr/local/bin/perl
# A bit of an evil hack but it post processes the file ../MINFO which
# is generated by `make files` in the top directory.
# This script outputs one mega makefile that has no shell stuff or any
# funny stuff
#

$INSTALLTOP="/usr/local/ssl";
$OPENSSLDIR="/usr/local/ssl";
$OPTIONS="";
$ssl_version="";
$banner="\t\@echo Building OpenSSL";

my $no_static_engine = 1;
my $engines = "";
my @engines_obj = "";
my $otherlibs = "";
local $zlib_opt = 0;	# 0 = no zlib, 1 = static, 2 = dynamic
local $zlib_lib = "";
local $perl_asm = 0;	# 1 to autobuild asm files from perl scripts

local $fips_canister_path = "";
my $fips_premain_dso_exe_path = "";
my $fips_premain_c_path = "";
my $fips_sha1_exe_path = "";

local $fipscanisterbuild = 0;

my $fipscanisteronly = 0;

my $fipslibdir = "";
my $baseaddr = "";

my $ex_l_libs = "";

my $build_targets = "lib exe";
my $libs_dep = "\$(O_CRYPTO) \$(O_SSL)";

# Options to import from top level Makefile

my %mf_import = (
	VERSION	       => \$ssl_version,
	OPTIONS        => \$OPTIONS,
	INSTALLTOP     => \$INSTALLTOP,
	OPENSSLDIR     => \$OPENSSLDIR,
	PLATFORM       => \$mf_platform,
	CC             => \$mf_cc,
	CFLAG	       => \$mf_cflag,
	DEPFLAG	       => \$mf_depflag,
	CPUID_OBJ      => \$mf_cpuid_asm,
	BN_ASM	       => \$mf_bn_asm,
	DES_ENC	       => \$mf_des_asm,
	AES_ENC        => \$mf_aes_asm,
	BF_ENC	       => \$mf_bf_asm,
	CAST_ENC       => \$mf_cast_asm,
	RC4_ENC	       => \$mf_rc4_asm,
	RC5_ENC        => \$mf_rc5_asm,
	MD5_ASM_OBJ    => \$mf_md5_asm,
	SHA1_ASM_OBJ   => \$mf_sha_asm,
	RMD160_ASM_OBJ => \$mf_rmd_asm,
	WP_ASM_OBJ     => \$mf_wp_asm,
	CMLL_ENC       => \$mf_cm_asm,
	MODES_ASM_OBJ  => \$mf_modes_asm,
        ENGINES_ASM_OBJ=> \$mf_engines_asm,
	FIPSCANISTERONLY  => \$mf_fipscanisteronly,
	FIPSCANISTERINTERNAL  => \$mf_fipscanisterinternal
);

open(IN,"<Makefile") || die "unable to open Makefile!\n";
while(<IN>) {
    my ($mf_opt, $mf_ref);
    while (($mf_opt, $mf_ref) = each %mf_import) {
    	if (/^$mf_opt\s*=\s*(.*)$/ && !defined($$mfref)) {
	   $$mf_ref = $1;
	}
    }
}
close(IN);

$debug = 1 if $mf_platform =~ /^debug-/;

if ($mf_fipscanisterinternal eq "y") {
	$fips = 1;
	$fipscanisterbuild = 1;
	$fipscanisteronly = 1;
}


die "Makefile is not the toplevel Makefile!\n" if $ssl_version eq "";

$infile="MINFO";

%ops=(
	"VC-WIN32",   "Microsoft Visual C++ [4-6] - Windows NT or 9X",
	"VC-WIN64I",  "Microsoft C/C++ - Win64/IA-64",
	"VC-WIN64A",  "Microsoft C/C++ - Win64/x64",
	"VC-CE",   "Microsoft eMbedded Visual C++ 3.0 - Windows CE ONLY",
	"VC-NT",   "Microsoft Visual C++ [4-6] - Windows NT ONLY",
	"Mingw32", "GNU C++ - Windows NT or 9x",
	"Mingw32-files", "Create files with DOS copy ...",
	"BC-NT",   "Borland C++ 4.5 - Windows NT",
	"linux-elf","Linux elf",
	"ultrix-mips","DEC mips ultrix",
	"FreeBSD","FreeBSD distribution",
	"OS2-EMX", "EMX GCC OS/2",
	"netware-clib", "CodeWarrior for NetWare - CLib - with WinSock Sockets",
	"netware-clib-bsdsock", "CodeWarrior for NetWare - CLib - with BSD Sockets",
	"netware-libc", "CodeWarrior for NetWare - LibC - with WinSock Sockets",
	"netware-libc-bsdsock", "CodeWarrior for NetWare - LibC - with BSD Sockets",
	"default","cc under unix",
	"auto", "auto detect from top level Makefile",
        "copy", "copy from top level Makefile"
	);

$platform="";
my $xcflags="";
foreach (@ARGV)
	{
	if (!&read_options && !defined($ops{$_}))
		{
		print STDERR "unknown option - $_\n";
		print STDERR "usage: perl mk1mf.pl [options] [system]\n";
		print STDERR "\nwhere [system] can be one of the following\n";
		foreach $i (sort keys %ops)
		{ printf STDERR "\t%-10s\t%s\n",$i,$ops{$i}; }
		print STDERR <<"EOF";
and [options] can be one of
	no-md2 no-md4 no-md5 no-sha no-mdc2	- Skip this digest
	no-ripemd
	no-rc2 no-rc4 no-rc5 no-idea no-des     - Skip this symetric cipher
	no-bf no-cast no-aes no-camellia no-seed
	no-rsa no-dsa no-dh			- Skip this public key cipher
	no-ssl2 no-ssl3				- Skip this version of SSL
	just-ssl				- remove all non-ssl keys/digest
	no-asm 					- No x86 asm
	no-krb5					- No KRB5
	no-srp					- No SRP
	no-ec					- No EC
	no-ecdsa				- No ECDSA
	no-ecdh					- No ECDH
	no-engine				- No engine
	no-hw					- No hw
	nasm 					- Use NASM for x86 asm
	nw-nasm					- Use NASM x86 asm for NetWare
	nw-mwasm				- Use Metrowerks x86 asm for NetWare
	gaswin					- Use GNU as with Mingw32
	no-socks				- No socket code
	no-err					- No error strings
	dll/shlib				- Build shared libraries (MS)
	debug					- Debug build
        profile                                 - Profiling build
	gcc					- Use Gcc (unix)

Values that can be set
TMP=tmpdir OUT=outdir SRC=srcdir BIN=binpath INC=header-outdir CC=C-compiler

-L<ex_lib_path> -l<ex_lib>			- extra library flags (unix)
-<ex_cc_flags>					- extra 'cc' flags,
						  added (MS), or replace (unix)
EOF
		exit(1);
		}
	$platform=$_;
	}
foreach (grep(!/^$/, split(/ /, $OPTIONS)))
	{
	print STDERR "unknown option - $_\n" if !&read_options;
	}

$no_static_engine = 0 if (!$shlib);

$no_mdc2=1 if ($no_des);

$no_ssl3=1 if ($no_md5 || $no_sha);
$no_ssl3=1 if ($no_rsa && $no_dh);

$no_ssl2=1 if ($no_md5);
$no_ssl2=1 if ($no_rsa);

$out_def="out";
$inc_def="outinc";
$tmp_def="tmp";

$perl="perl" unless defined $perl;
$mkdir="-mkdir" unless defined $mkdir;

($ssl,$crypto)=("ssl","crypto");
$ranlib="echo ranlib";

$cc=(defined($VARS{'CC'}))?$VARS{'CC'}:'cc';
$src_dir=(defined($VARS{'SRC'}))?$VARS{'SRC'}:'.';
$bin_dir=(defined($VARS{'BIN'}))?$VARS{'BIN'}:'';

# $bin_dir.=$o causes a core dump on my sparc :-(


$NT=0;

push(@INC,"util/pl","pl");

if ($platform eq "auto" || $platform eq 'copy') {
	$orig_platform = $platform;
	$platform = $mf_platform;
	print STDERR "Imported platform $mf_platform\n";
}

if (($platform =~ /VC-(.+)/))
	{
	$FLAVOR=$1;
	$NT = 1 if $1 eq "NT";
	require 'VC-32.pl';
	}
elsif ($platform eq "Mingw32")
	{
	require 'Mingw32.pl';
	}
elsif ($platform eq "Mingw32-files")
	{
	require 'Mingw32f.pl';
	}
elsif ($platform eq "BC-NT")
	{
	$bc=1;
	require 'BC-32.pl';
	}
elsif ($platform eq "FreeBSD")
	{
	require 'unix.pl';
	$cflags='-DTERMIO -D_ANSI_SOURCE -O2 -fomit-frame-pointer';
	}
elsif ($platform eq "linux-elf")
	{
	require "unix.pl";
	require "linux.pl";
	$unix=1;
	}
elsif ($platform eq "ultrix-mips")
	{
	require "unix.pl";
	require "ultrix.pl";
	$unix=1;
	}
elsif ($platform eq "OS2-EMX")
	{
	$wc=1;
	require 'OS2-EMX.pl';
	}
elsif (($platform eq "netware-clib") || ($platform eq "netware-libc") ||
       ($platform eq "netware-clib-bsdsock") || ($platform eq "netware-libc-bsdsock"))
	{
	$LIBC=1 if $platform eq "netware-libc" || $platform eq "netware-libc-bsdsock";
	$BSDSOCK=1 if ($platform eq "netware-libc-bsdsock") || ($platform eq "netware-clib-bsdsock");
	require 'netware.pl';
	}
else
	{
	require "unix.pl";

	$unix=1;
	$cflags.=' -DTERMIO';
	}

$out_dir=(defined($VARS{'OUT'}))?$VARS{'OUT'}:$out_def.($debug?".dbg":"");
$tmp_dir=(defined($VARS{'TMP'}))?$VARS{'TMP'}:$tmp_def.($debug?".dbg":"");
$inc_dir=(defined($VARS{'INC'}))?$VARS{'INC'}:$inc_def;

$bin_dir=$bin_dir.$o unless ((substr($bin_dir,-1,1) eq $o) || ($bin_dir eq ''));

$cflags= "$xcflags$cflags" if $xcflags ne "";

$cflags.=" -DOPENSSL_NO_IDEA" if $no_idea;
$cflags.=" -DOPENSSL_NO_AES"  if $no_aes;
$cflags.=" -DOPENSSL_NO_CAMELLIA"  if $no_camellia;
$cflags.=" -DOPENSSL_NO_SEED" if $no_seed;
$cflags.=" -DOPENSSL_NO_RC2"  if $no_rc2;
$cflags.=" -DOPENSSL_NO_RC4"  if $no_rc4;
$cflags.=" -DOPENSSL_NO_RC5"  if $no_rc5;
$cflags.=" -DOPENSSL_NO_MD2"  if $no_md2;
$cflags.=" -DOPENSSL_NO_MD4"  if $no_md4;
$cflags.=" -DOPENSSL_NO_MD5"  if $no_md5;
$cflags.=" -DOPENSSL_NO_SHA"  if $no_sha;
$cflags.=" -DOPENSSL_NO_SHA1" if $no_sha1;
$cflags.=" -DOPENSSL_NO_RIPEMD" if $no_ripemd;
$cflags.=" -DOPENSSL_NO_MDC2" if $no_mdc2;
$cflags.=" -DOPENSSL_NO_BF"  if $no_bf;
$cflags.=" -DOPENSSL_NO_CAST" if $no_cast;
$cflags.=" -DOPENSSL_NO_DES"  if $no_des;
$cflags.=" -DOPENSSL_NO_RSA"  if $no_rsa;
$cflags.=" -DOPENSSL_NO_DSA"  if $no_dsa;
$cflags.=" -DOPENSSL_NO_DH"   if $no_dh;
$cflags.=" -DOPENSSL_NO_WHIRLPOOL"   if $no_whirlpool;
$cflags.=" -DOPENSSL_NO_SOCK" if $no_sock;
$cflags.=" -DOPENSSL_NO_SSL2" if $no_ssl2;
$cflags.=" -DOPENSSL_NO_SSL3" if $no_ssl3;
$cflags.=" -DOPENSSL_NO_TLSEXT" if $no_tlsext;
$cflags.=" -DOPENSSL_NO_SRP" if $no_srp;
$cflags.=" -DOPENSSL_NO_CMS" if $no_cms;
$cflags.=" -DOPENSSL_NO_ERR"  if $no_err;
$cflags.=" -DOPENSSL_NO_KRB5" if $no_krb5;
$cflags.=" -DOPENSSL_NO_EC"   if $no_ec;
$cflags.=" -DOPENSSL_NO_ECDSA" if $no_ecdsa;
$cflags.=" -DOPENSSL_NO_ECDH" if $no_ecdh;
$cflags.=" -DOPENSSL_NO_GOST" if $no_gost;
$cflags.=" -DOPENSSL_NO_ENGINE"   if $no_engine;
$cflags.=" -DOPENSSL_NO_HW"   if $no_hw;
$cflags.=" -DOPENSSL_FIPS"    if $fips;
$cflags.=" -DOPENSSL_NO_JPAKE"    if $no_jpake;
$cflags.=" -DOPENSSL_NO_EC2M"    if $no_ec2m;
$cflags.= " -DZLIB" if $zlib_opt;
$cflags.= " -DZLIB_SHARED" if $zlib_opt == 2;

if ($no_static_engine)
	{
	$cflags .= " -DOPENSSL_NO_STATIC_ENGINE";
	}
else
	{
	$cflags .= " -DOPENSSL_NO_DYNAMIC_ENGINE";
	}

#$cflags.=" -DRSAref"  if $rsaref ne "";

## if ($unix)
##	{ $cflags="$c_flags" if ($c_flags ne ""); }
##else
	{ $cflags="$c_flags$cflags" if ($c_flags ne ""); }

if ($orig_platform eq 'copy') {
    $cflags = $mf_cflag;
    $cc = $mf_cc;
}

$ex_libs="$l_flags$ex_libs" if ($l_flags ne "");


%shlib_ex_cflags=("SSL" => " -DOPENSSL_BUILD_SHLIBSSL",
		  "CRYPTO" => " -DOPENSSL_BUILD_SHLIBCRYPTO");

if ($msdos)
	{
	$banner ="\t\@echo Make sure you have run 'perl Configure $platform' in the\n";
	$banner.="\t\@echo top level directory, if you don't have perl, you will\n";
	$banner.="\t\@echo need to probably edit crypto/bn/bn.h, check the\n";
	$banner.="\t\@echo documentation for details.\n";
	}

# have to do this to allow $(CC) under unix
$link="$bin_dir$link" if ($link !~ /^\$/);

$INSTALLTOP =~ s|/|$o|g;
$OPENSSLDIR =~ s|/|$o|g;

#############################################
# We parse in input file and 'store' info for later printing.
open(IN,"<$infile") || die "unable to open $infile:$!\n";
$_=<IN>;
for (;;)
	{
	s/\s*$//; # was chop, didn't work in mixture of perls for Windows...

	($key,$val)=/^([^=]+)=(.*)/;
	if ($key eq "RELATIVE_DIRECTORY")
		{
		if ($lib ne "")
			{
 			if ($fips && $dir =~ /^fips/)
 				{
 				$uc = "FIPS";
 				}
 			else
 				{
 				$uc=$lib;
 				$uc =~ s/^lib(.*)\.a/$1/;
 				$uc =~ tr/a-z/A-Z/;
				}
			if (($uc ne "FIPS") || $fipscanisterbuild)
				{
				$lib_nam{$uc}=$uc;
				$lib_obj{$uc}.=$libobj." ";
				}
			}
		last if ($val eq "FINISHED");
		$lib="";
		$libobj="";
		$dir=$val;
		}

	if ($key eq "KRB5_INCLUDES")
		{ $cflags .= " $val";}

	if ($key eq "ZLIB_INCLUDE")
		{ $cflags .= " $val" if $val ne "";}

	if ($key eq "LIBZLIB")
		{ $zlib_lib = "$val" if $val ne "";}

	if ($key eq "LIBKRB5")
		{ $ex_libs .= " $val" if $val ne "";}

	if ($key eq "TEST" && (!$fipscanisteronly || $dir =~ /^fips/ ))
		{ $test.=&var_add($dir,$val, 0); }

	if (($key eq "PROGS") || ($key eq "E_OBJ"))
		{ $e_exe.=&var_add($dir,$val, 0); }

	if ($key eq "LIB")
		{
		$lib=$val;
		$lib =~ s/^.*\/([^\/]+)$/$1/;
		}
	if ($key eq "LIBNAME" && $no_static_engine)
		{
		$lib=$val;
		$lib =~ s/^.*\/([^\/]+)$/$1/;
		$otherlibs .= " $lib";
		}

	if ($key eq "EXHEADER")
		{ $exheader.=&var_add($dir,$val, 1); }

	if ($key eq "HEADER")
		{ $header.=&var_add($dir,$val, 1); }

	if ($key eq "LIBOBJ")
	    {
	    if ($dir ne "engines" || !$no_static_engine)
		{ $libobj=&var_add($dir,$val, 0); }
	    else
		{ push(@engines_obj,split(/\s+/,&var_add($dir,$val,0))); }
	    }
	if ($key eq "LIBNAMES" && $dir eq "engines" && $no_static_engine)
 		{ $engines.=$val }

	if ($key eq "FIPS_EX_OBJ")
		{ 
		$fips_ex_obj=&var_add("crypto",$val,0);
		}

	if ($key eq "FIPSLIBDIR")
		{
		$fipslibdir=$val;
		$fipslibdir =~ s/\/$//;
		$fipslibdir =~ s/\//$o/g;
		}

	if ($key eq "BASEADDR")
		{ $baseaddr=$val;}

	if (!($_=<IN>))
		{ $_="RELATIVE_DIRECTORY=FINISHED\n"; }
	}
close(IN);

if ($fips)
	{

	foreach (split " ", $fips_ex_obj)
		{
		$fips_exclude_obj{$1} = 1 if (/\/([^\/]*)$/);
		}
	foreach (split " ",
		"$mf_cpuid_asm $mf_aes_asm $mf_sha_asm $mf_bn_asm " .
		"$mf_des_asm $mf_modes_asm")
		{
		s/\.o//;
		$fips_exclude_obj{$_} = 1;
		}
	my @ltmp = split " ", $lib_obj{"CRYPTO"};


	$lib_obj{"CRYPTO"} = "";

	foreach(@ltmp)
		{
		if (/\/([^\/]*)$/ && exists $fips_exclude_obj{$1})
			{
			if ($fipscanisterbuild)
				{
				$lib_obj{"FIPS"} .= "$_ ";
				}
			}
		elsif (!$fipscanisteronly)
			{
			$lib_obj{"CRYPTO"} .= "$_ ";
			}
		}

	}

if ($fipscanisterbuild)
	{
	$fips_canister_path = "\$(LIB_D)${o}fipscanister.lib" if $fips_canister_path eq "";
	$fips_premain_c_path = "\$(LIB_D)${o}fips_premain.c";
	}
else
	{
	if ($fips_canister_path eq "")
		{
		$fips_canister_path = "\$(FIPSLIB_D)${o}fipscanister.lib";
		}

	if ($fips_premain_c_path eq "")
		{
		$fips_premain_c_path = "\$(FIPSLIB_D)${o}fips_premain.c";
		}
	}

if ($fips)
	{
	if ($fips_sha1_exe_path eq "")
		{
		$fips_sha1_exe_path =
			"\$(BIN_D)${o}fips_standalone_sha1$exep";
		}
	}
	else
	{
	$fips_sha1_exe_path = "";
	}

if ($fips_premain_dso_exe_path eq "")
	{
	$fips_premain_dso_exe_path = "\$(BIN_D)${o}fips_premain_dso$exep";
	}

#	$ex_build_targets .= "\$(BIN_D)${o}\$(E_PREMAIN_DSO)$exep" if ($fips);

if ($fips)
	{
	if (!$shlib)
		{
		$build_targets .= " \$(LIB_D)$o$crypto_compat \$(PREMAIN_DSO_EXE)";
		$ex_l_libs .= " \$(O_FIPSCANISTER)";
		$ex_libs_dep .= " \$(O_FIPSCANISTER)" if $fipscanisterbuild;
		}
	if ($fipscanisterbuild)
		{
		$fipslibdir = "\$(LIB_D)";
		}
	else
		{
		if ($fipslibdir eq "")
			{
			open (IN, "util/fipslib_path.txt") || fipslib_error();
			$fipslibdir = <IN>;
			chomp $fipslibdir;
			close IN;
			}
		fips_check_files($fipslibdir,
				"fipscanister.lib", "fipscanister.lib.sha1",
				"fips_premain.c", "fips_premain.c.sha1");
		}
	}

if ($fipscanisteronly)
	{
	$build_targets = "\$(O_FIPSCANISTER) \$(T_EXE)";
	$libs_dep = "";
	}

$cp2 = $cp unless defined $cp2;

$extra_install= <<"EOF";
	\$(CP) \"\$(INCO_D)${o}*.\[ch\]\" \"\$(INSTALLTOP)${o}include${o}openssl\"
	\$(CP) \"\$(BIN_D)$o\$(E_EXE)$exep \$(INSTALLTOP)${o}bin\"
	\$(MKDIR) \"\$(OPENSSLDIR)\"
	\$(CP) apps${o}openssl.cnf \"\$(OPENSSLDIR)\"
EOF

if ($fipscanisteronly)
	{
	$extra_install = <<"EOF";
	\$(CP) \"\$(O_FIPSCANISTER)\" \"\$(INSTALLTOP)${o}lib\"
	\$(CP) \"\$(O_FIPSCANISTER).sha1\" \"\$(INSTALLTOP)${o}lib\"
	\$(CP2) \"fips${o}fips_premain.c\" \"\$(INSTALLTOP)${o}lib\"
	\$(CP) \"fips${o}fips_premain.c.sha1\" \"\$(INSTALLTOP)${o}lib\"
	\$(CP) \"\$(INCO_D)${o}fips.h\" \"\$(INSTALLTOP)${o}include${o}openssl\"
	\$(CP) \"\$(INCO_D)${o}fips_rand.h\" \"\$(INSTALLTOP)${o}include${o}openssl\"
	\$(CP) "\$(BIN_D)${o}fips_standalone_sha1$exep" \"\$(INSTALLTOP)${o}bin\"
	\$(CP) \"util${o}fipslink.pl\" \"\$(INSTALLTOP)${o}bin\"
EOF
	}
elsif ($shlib)
	{
	$extra_install .= <<"EOF";
	\$(CP) \"\$(O_SSL)\" \"\$(INSTALLTOP)${o}bin\"
	\$(CP) \"\$(O_CRYPTO)\" \"\$(INSTALLTOP)${o}bin\"
	\$(CP) \"\$(L_SSL)\" \"\$(INSTALLTOP)${o}lib\"
	\$(CP) \"\$(L_CRYPTO)\" \"\$(INSTALLTOP)${o}lib\"
EOF
	if ($no_static_engine)
		{
		$extra_install .= <<"EOF"
	\$(MKDIR) \"\$(INSTALLTOP)${o}lib${o}engines\"
	\$(CP) \"\$(E_SHLIB)\" \"\$(INSTALLTOP)${o}lib${o}engines\"
EOF
		}
	}
else
	{
	$extra_install .= <<"EOF";
	\$(CP) \"\$(O_SSL)\" \"\$(INSTALLTOP)${o}lib\"
	\$(CP) \"\$(O_CRYPTO)\" \"\$(INSTALLTOP)${o}lib\"
EOF
	$ex_libs .= " $zlib_lib" if $zlib_opt == 1;
	}

$defs= <<"EOF";
# This makefile has been automatically generated from the OpenSSL distribution.
# This single makefile will build the complete OpenSSL distribution and
# by default leave the 'intertesting' output files in .${o}out and the stuff
# that needs deleting in .${o}tmp.
# The file was generated by running 'make makefile.one', which
# does a 'make files', which writes all the environment variables from all
# the makefiles to the file call MINFO.  This file is used by
# util${o}mk1mf.pl to generate makefile.one.
# The 'makefile per directory' system suites me when developing this
# library and also so I can 'distribute' indervidual library sections.
# The one monster makefile better suits building in non-unix
# environments.

EOF

$defs .= $preamble if defined $preamble;

$defs.= <<"EOF";
INSTALLTOP=$INSTALLTOP
OPENSSLDIR=$OPENSSLDIR

# Set your compiler options
PLATFORM=$platform
CC=$bin_dir${cc}
CFLAG=$cflags
APP_CFLAG=$app_cflag
LIB_CFLAG=$lib_cflag
SHLIB_CFLAG=$shl_cflag
APP_EX_OBJ=$app_ex_obj
SHLIB_EX_OBJ=$shlib_ex_obj
# add extra libraries to this define, for solaris -lsocket -lnsl would
# be added
EX_LIBS=$ex_libs

# The OpenSSL directory
SRC_D=$src_dir

LINK=$link
LFLAGS=$lflags
RSC=$rsc
FIPSLINK=\$(PERL) util${o}fipslink.pl

# The output directory for everything interesting
OUT_D=$out_dir
# The output directory for all the temporary muck
TMP_D=$tmp_dir
# The output directory for the header files
INC_D=$inc_dir
INCO_D=$inc_dir${o}openssl

PERL=$perl
CP=$cp
CP2=$cp2
RM=$rm
RANLIB=$ranlib
MKDIR=$mkdir
MKLIB=$bin_dir$mklib
MLFLAGS=$mlflags
ASM=$bin_dir$asm

# FIPS validated module and support file locations

E_PREMAIN_DSO=fips_premain_dso

FIPSLIB_D=$fipslibdir
BASEADDR=$baseaddr
FIPS_PREMAIN_SRC=$fips_premain_c_path
O_FIPSCANISTER=$fips_canister_path
FIPS_SHA1_EXE=$fips_sha1_exe_path
PREMAIN_DSO_EXE=$fips_premain_dso_exe_path

######################################################
# You should not need to touch anything below this point
######################################################

E_EXE=openssl
SSL=$ssl
CRYPTO=$crypto

# BIN_D  - Binary output directory
# TEST_D - Binary test file output directory
# LIB_D  - library output directory
# ENG_D  - dynamic engine output directory
# Note: if you change these point to different directories then uncomment out
# the lines around the 'NB' comment below.
# 
BIN_D=\$(OUT_D)
TEST_D=\$(OUT_D)
LIB_D=\$(OUT_D)
ENG_D=\$(OUT_D)

# INCL_D - local library directory
# OBJ_D  - temp object file directory
OBJ_D=\$(TMP_D)
INCL_D=\$(TMP_D)

O_SSL=     \$(LIB_D)$o$plib\$(SSL)$shlibp
O_CRYPTO=  \$(LIB_D)$o$plib\$(CRYPTO)$shlibp
SO_SSL=    $plib\$(SSL)$so_shlibp
SO_CRYPTO= $plib\$(CRYPTO)$so_shlibp
L_SSL=     \$(LIB_D)$o$plib\$(SSL)$libp
L_CRYPTO=  \$(LIB_D)$o$plib\$(CRYPTO)$libp

L_LIBS= \$(L_SSL) \$(L_CRYPTO) $ex_l_libs

######################################################
# Don't touch anything below this point
######################################################

INC=-I\$(INC_D) -I\$(INCL_D)
APP_CFLAGS=\$(INC) \$(CFLAG) \$(APP_CFLAG)
LIB_CFLAGS=\$(INC) \$(CFLAG) \$(LIB_CFLAG)
SHLIB_CFLAGS=\$(INC) \$(CFLAG) \$(LIB_CFLAG) \$(SHLIB_CFLAG)
LIBS_DEP=$libs_dep

#############################################
EOF

$rules=<<"EOF";
all: banner \$(TMP_D) \$(BIN_D) \$(TEST_D) \$(LIB_D) \$(INCO_D) headers \$(FIPS_SHA1_EXE) $build_targets

banner:
$banner

\$(TMP_D):
	\$(MKDIR) \"\$(TMP_D)\"
# NB: uncomment out these lines if BIN_D, TEST_D and LIB_D are different
#\$(BIN_D):
#	\$(MKDIR) \$(BIN_D)
#
#\$(TEST_D):
#	\$(MKDIR) \$(TEST_D)

\$(LIB_D):
	\$(MKDIR) \"\$(LIB_D)\"

\$(INCO_D): \$(INC_D)
	\$(MKDIR) \"\$(INCO_D)\"

\$(INC_D):
	\$(MKDIR) \"\$(INC_D)\"

headers: \$(HEADER) \$(EXHEADER)

lib: \$(LIBS_DEP) \$(E_SHLIB)

exe: \$(T_EXE) \$(BIN_D)$o\$(E_EXE)$exep

install: all
	\$(MKDIR) \"\$(INSTALLTOP)\"
	\$(MKDIR) \"\$(INSTALLTOP)${o}bin\"
	\$(MKDIR) \"\$(INSTALLTOP)${o}include\"
	\$(MKDIR) \"\$(INSTALLTOP)${o}include${o}openssl\"
	\$(MKDIR) \"\$(INSTALLTOP)${o}lib\"
$extra_install


test: \$(T_EXE)
	cd \$(BIN_D)
	..${o}ms${o}test

clean:
	\$(RM) \$(TMP_D)$o*.*

vclean:
	\$(RM) \$(TMP_D)$o*.*
	\$(RM) \$(OUT_D)$o*.*

reallyclean:
	\$(RM) -rf \$(TMP_D)
	\$(RM) -rf \$(BIN_D)
	\$(RM) -rf \$(TEST_D)
	\$(RM) -rf \$(LIB_D)
	\$(RM) -rf \$(INC_D)

EOF
    
my $platform_cpp_symbol = "MK1MF_PLATFORM_$platform";
$platform_cpp_symbol =~ s/-/_/g;
if (open(IN,"crypto/buildinf.h"))
	{
	# Remove entry for this platform in existing file buildinf.h.

	my $old_buildinf_h = "";
	while (<IN>)
		{
		if (/^\#ifdef $platform_cpp_symbol$/)
			{
			while (<IN>) { last if (/^\#endif/); }
			}
		else
			{
			$old_buildinf_h .= $_;
			}
		}
	close(IN);

	open(OUT,">crypto/buildinf.h") || die "Can't open buildinf.h";
	print OUT $old_buildinf_h;
	close(OUT);
	}

open (OUT,">>crypto/buildinf.h") || die "Can't open buildinf.h";
printf OUT <<EOF;
#ifdef $platform_cpp_symbol
  /* auto-generated/updated by util/mk1mf.pl for crypto/cversion.c */
  #define CFLAGS "$cc $cflags"
  #define PLATFORM "$platform"
EOF
printf OUT "  #define DATE \"%s\"\n", scalar gmtime();
printf OUT "#endif\n";
close(OUT);

# Strip off trailing ' '
foreach (keys %lib_obj) { $lib_obj{$_}=&clean_up_ws($lib_obj{$_}); }
$test=&clean_up_ws($test);
$e_exe=&clean_up_ws($e_exe);
$exheader=&clean_up_ws($exheader);
$header=&clean_up_ws($header);

# First we strip the exheaders from the headers list
foreach (split(/\s+/,$exheader)){ $h{$_}=1; }
foreach (split(/\s+/,$header))	{ $h.=$_." " unless $h{$_}; }
chop($h); $header=$h;

$defs.=&do_defs("HEADER",$header,"\$(INCL_D)","");
$rules.=&do_copy_rule("\$(INCL_D)",$header,"");

$defs.=&do_defs("EXHEADER",$exheader,"\$(INCO_D)","");
$rules.=&do_copy_rule("\$(INCO_D)",$exheader,"");

$defs.=&do_defs("T_OBJ",$test,"\$(OBJ_D)",$obj);
$rules.=&do_compile_rule("\$(OBJ_D)",$test,"\$(APP_CFLAGS)");

$defs.=&do_defs("E_OBJ",$e_exe,"\$(OBJ_D)",$obj);
$rules.=&do_compile_rule("\$(OBJ_D)",$e_exe,'-DMONOLITH $(APP_CFLAGS)');

# Special case rules for fips_start and fips_end fips_premain_dso

if ($fips)
	{
	if ($fipscanisterbuild)
		{
		$rules.=&cc_compile_target("\$(OBJ_D)${o}fips_start$obj",
			"fips${o}fips_canister.c",
			"-DFIPS_START \$(SHLIB_CFLAGS)");
		$rules.=&cc_compile_target("\$(OBJ_D)${o}fips_end$obj",
			"fips${o}fips_canister.c", "\$(SHLIB_CFLAGS)");
		}
	$rules.=&cc_compile_target("\$(OBJ_D)${o}fips_standalone_sha1$obj",
		"fips${o}sha${o}fips_standalone_sha1.c",
		"\$(APP_CFLAGS)");
	$rules.=&cc_compile_target("\$(OBJ_D)${o}\$(E_PREMAIN_DSO)$obj",
		"fips${o}fips_premain.c",
		"-DFINGERPRINT_PREMAIN_DSO_LOAD \$(APP_CFLAGS)");
	}

sub fix_asm
	{
	my($asm, $dir) = @_;

	$asm = " $asm";
	$asm =~ s/\s+/ $dir\//g;
	$asm =~ s/\.o//g;
	$asm =~ s/^ //;

	return $asm . ' ';
	}

<<<<<<< HEAD
$lib_obj{CRYPTO} .= fix_asm($mf_md5_asm, 'crypto/md5');
$lib_obj{CRYPTO} .= fix_asm($mf_bn_asm, 'crypto/bn');
# cpuid is included by the crypto dir
#$lib_obj{CRYPTO} .= fix_asm($mf_cpuid_asm, 'crypto');
# AES asm files end up included by the aes dir itself
#$lib_obj{CRYPTO} .= fix_asm($mf_aes_asm, 'crypto/aes');
$lib_obj{CRYPTO} .= fix_asm($mf_sha_asm, 'crypto/sha');
$lib_obj{CRYPTO} .= fix_asm($mf_engines_asm, 'engines');
$lib_obj{CRYPTO} .= fix_asm($mf_rc4_asm, 'crypto/rc4');
$lib_obj{CRYPTO} .= fix_asm($mf_modes_asm, 'crypto/modes');
=======
if ($orig_platform eq 'copy') {
	$lib_obj{CRYPTO} .= fix_asm($mf_md5_asm, 'crypto/md5');
	$lib_obj{CRYPTO} .= fix_asm($mf_bn_asm, 'crypto/bn');
	$lib_obj{CRYPTO} .= fix_asm($mf_cpuid_asm, 'crypto');
	# AES asm files end up included by the aes dir itself
	#$lib_obj{CRYPTO} .= fix_asm($mf_aes_asm, 'crypto/aes');
	$lib_obj{CRYPTO} .= fix_asm($mf_sha_asm, 'crypto/sha');
	$lib_obj{CRYPTO} .= fix_asm($mf_engines_asm, 'engines');
	$lib_obj{CRYPTO} .= fix_asm($mf_rc4_asm, 'crypto/rc4');
	$lib_obj{CRYPTO} .= fix_asm($mf_modes_asm, 'crypto/modes');
}
>>>>>>> 71a16946

foreach (values %lib_nam)
	{
	$lib_obj=$lib_obj{$_};
	local($slib)=$shlib;

	if (($_ eq "SSL") && $no_ssl2 && $no_ssl3)
		{
		$rules.="\$(O_SSL):\n\n"; 
		next;
		}

	$defs.=&do_defs(${_}."OBJ",$lib_obj,"\$(OBJ_D)",$obj);
	$lib=($slib)?" \$(SHLIB_CFLAGS)".$shlib_ex_cflags{$_}:" \$(LIB_CFLAGS)";
	$rules.=&do_compile_rule("\$(OBJ_D)",$lib_obj{$_},$lib);
	}

# hack to add version info on MSVC
if (($platform eq "VC-WIN32") || ($platform eq "VC-WIN64A")
	|| ($platform eq "VC-WIN64I") || ($platform eq "VC-NT")) {
    $rules.= <<"EOF";
\$(OBJ_D)\\\$(CRYPTO).res: ms\\version32.rc
	\$(RSC) /fo"\$(OBJ_D)\\\$(CRYPTO).res" /d CRYPTO ms\\version32.rc

\$(OBJ_D)\\\$(SSL).res: ms\\version32.rc
	\$(RSC) /fo"\$(OBJ_D)\\\$(SSL).res" /d SSL ms\\version32.rc

EOF
}

$defs.=&do_defs("T_EXE",$test,"\$(TEST_D)",$exep);
foreach (split(/\s+/,$test))
	{
	my $t_libs;
	$t=&bname($_);
	my $ltype;
	# Check to see if test program is FIPS
	if ($fips && /fips/)
		{
		# If fips perform static link to 
		# $(O_FIPSCANISTER)
		$t_libs = "\$(O_FIPSCANISTER)";
		$ltype = 2;
		}
	else
		{
		$t_libs = "\$(L_LIBS)";
		$ltype = 0;
		}

	$tt="\$(OBJ_D)${o}$t${obj}";
	$rules.=&do_link_rule("\$(TEST_D)$o$t$exep",$tt,"\$(LIBS_DEP)","$t_libs \$(EX_LIBS)", $ltype);
	}

$defs.=&do_defs("E_SHLIB",$engines . $otherlibs,"\$(ENG_D)",$shlibp);

foreach (split(/\s+/,$engines))
	{
	my $engine = $_;
	my @objs   = grep {/e_$engine/} @engines_obj;
	$rules.=&do_compile_rule("\$(OBJ_D)",join(" ",@objs),$lib);
	map {$_=~s/.*\/([^\/]+)$/\$(OBJ_D)${o}$1$obj/} @objs;
	$rules.= &do_lib_rule(join(" ",@objs),"\$(ENG_D)$o$engine$shlibp","",$shlib,"");
	}



$rules.= &do_lib_rule("\$(SSLOBJ)","\$(O_SSL)",$ssl,$shlib,"\$(SO_SSL)");
#$rules.= &do_lib_rule("\$(CRYPTOOBJ)","\$(O_CRYPTO)",$crypto,$shlib,"\$(SO_CRYPTO)");

foreach (split(" ",$otherlibs))
	{
	my $uc = $_;
	$uc =~ tr /a-z/A-Z/;	
	$rules.= &do_lib_rule("\$(${uc}OBJ)","\$(ENG_D)$o$_$shlibp", "", $shlib, "");

	}

if ($fips)
	{
	if ($shlib)
		{
		$rules.= &do_lib_rule("\$(CRYPTOOBJ) \$(O_FIPSCANISTER)",
				"\$(O_CRYPTO)", "$crypto",
				$shlib, "\$(SO_CRYPTO)", "\$(BASEADDR)");
		}
	else
		{
		$rules.= &do_lib_rule("\$(CRYPTOOBJ)",
			"\$(O_CRYPTO)",$crypto,$shlib,"\$(SO_CRYPTO)", "");
		$rules.= &do_lib_rule("\$(CRYPTOOBJ) \$(O_FIPSCANISTER)",
			"\$(LIB_D)$o$crypto_compat",$crypto,$shlib,"\$(SO_CRYPTO)", "");
		}
	}
	else
	{
	$rules.= &do_lib_rule("\$(CRYPTOOBJ)","\$(O_CRYPTO)",$crypto,$shlib,
							"\$(SO_CRYPTO)");
	}

if ($fips)
	{
	if ($fipscanisterbuild)
		{
		$rules.= &do_rlink_rule("\$(O_FIPSCANISTER)",
					"\$(OBJ_D)${o}fips_start$obj",
					"\$(FIPSOBJ)",
					"\$(OBJ_D)${o}fips_end$obj",
					"\$(FIPS_SHA1_EXE)", "");
		# FIXME
		$rules.=&do_link_rule("\$(FIPS_SHA1_EXE)",
					"\$(OBJ_D)${o}fips_standalone_sha1$obj \$(OBJ_D)${o}sha1dgst$obj $sha1_asm_obj",
					"","\$(EX_LIBS)", 1);
		}
	else
		{
		$rules.=&do_link_rule("\$(FIPS_SHA1_EXE)",
					"\$(OBJ_D)${o}fips_standalone_sha1$obj \$(O_FIPSCANISTER)",
					"","", 1);

		}
	$rules.=&do_link_rule("\$(PREMAIN_DSO_EXE)","\$(OBJ_D)${o}\$(E_PREMAIN_DSO)$obj \$(CRYPTOOBJ) \$(O_FIPSCANISTER)","","\$(EX_LIBS)", 1);
	
	}

$rules.=&do_link_rule("\$(BIN_D)$o\$(E_EXE)$exep","\$(E_OBJ)","\$(LIBS_DEP)","\$(L_LIBS) \$(EX_LIBS)", ($fips && !$shlib) ? 2 : 0);

print $defs;

if ($platform eq "linux-elf") {
    print <<"EOF";
# Generate perlasm output files
%.cpp:
	(cd \$(\@D)/..; PERL=perl make -f Makefile asm/\$(\@F))
EOF
}
print "###################################################################\n";
print $rules;

###############################################
# strip off any trailing .[och] and append the relative directory
# also remembering to do nothing if we are in one of the dropped
# directories
sub var_add
	{
	local($dir,$val,$keepext)=@_;
	local(@a,$_,$ret);

	return("") if $no_engine && $dir =~ /\/engine/;
	return("") if $no_hw   && $dir =~ /\/hw/;
	return("") if $no_idea && $dir =~ /\/idea/;
	return("") if $no_aes  && $dir =~ /\/aes/;
	return("") if $no_camellia  && $dir =~ /\/camellia/;
	return("") if $no_seed && $dir =~ /\/seed/;
	return("") if $no_rc2  && $dir =~ /\/rc2/;
	return("") if $no_rc4  && $dir =~ /\/rc4/;
	return("") if $no_rc5  && $dir =~ /\/rc5/;
	return("") if $no_rsa  && $dir =~ /\/rsa/;
	return("") if $no_rsa  && $dir =~ /^rsaref/;
	return("") if $no_dsa  && $dir =~ /\/dsa/;
	return("") if $no_dh   && $dir =~ /\/dh/;
	return("") if $no_ec   && $dir =~ /\/ec/;
	return("") if $no_gost   && $dir =~ /\/ccgost/;
	return("") if $no_cms  && $dir =~ /\/cms/;
	return("") if $no_jpake  && $dir =~ /\/jpake/;
	return("") if !$fips   && $dir =~ /^fips/;
	if ($no_des && $dir =~ /\/des/)
		{
		if ($val =~ /read_pwd/)
			{ return("$dir/read_pwd "); }
		else
			{ return(""); }
		}
	return("") if $no_mdc2 && $dir =~ /\/mdc2/;
	return("") if $no_sock && $dir =~ /\/proxy/;
	return("") if $no_bf   && $dir =~ /\/bf/;
	return("") if $no_cast && $dir =~ /\/cast/;
	return("") if $no_whirlpool && $dir =~ /\/whrlpool/;

	$val =~ s/^\s*(.*)\s*$/$1/;
	@a=split(/\s+/,$val);
	grep(s/\.[och]$//,@a) unless $keepext;

	@a=grep(!/^e_.*_3d$/,@a) if $no_des;
	@a=grep(!/^e_.*_d$/,@a) if $no_des;
	@a=grep(!/^e_.*_ae$/,@a) if $no_idea;
	@a=grep(!/^e_.*_i$/,@a) if $no_aes;
	@a=grep(!/^e_.*_r2$/,@a) if $no_rc2;
	@a=grep(!/^e_.*_r5$/,@a) if $no_rc5;
	@a=grep(!/^e_.*_bf$/,@a) if $no_bf;
	@a=grep(!/^e_.*_c$/,@a) if $no_cast;
	@a=grep(!/^e_rc4$/,@a) if $no_rc4;
	@a=grep(!/^e_camellia$/,@a) if $no_camellia;
	@a=grep(!/^e_seed$/,@a) if $no_seed;

	#@a=grep(!/(^s2_)|(^s23_)/,@a) if $no_ssl2;
	#@a=grep(!/(^s3_)|(^s23_)/,@a) if $no_ssl3;

	@a=grep(!/(_sock$)|(_acpt$)|(_conn$)|(^pxy_)/,@a) if $no_sock;

	@a=grep(!/(^md2)|(_md2$)/,@a) if $no_md2;
	@a=grep(!/(^md4)|(_md4$)/,@a) if $no_md4;
	@a=grep(!/(^md5)|(_md5$)/,@a) if $no_md5;
	@a=grep(!/(rmd)|(ripemd)/,@a) if $no_ripemd;

	@a=grep(!/(^d2i_r_)|(^i2d_r_)/,@a) if $no_rsa;
	@a=grep(!/(^p_open$)|(^p_seal$)/,@a) if $no_rsa;
	@a=grep(!/(^pem_seal$)/,@a) if $no_rsa;

	@a=grep(!/(m_dss$)|(m_dss1$)/,@a) if $no_dsa;
	@a=grep(!/(^d2i_s_)|(^i2d_s_)|(_dsap$)/,@a) if $no_dsa;

	@a=grep(!/^n_pkey$/,@a) if $no_rsa || $no_rc4;

	@a=grep(!/_dhp$/,@a) if $no_dh;

	@a=grep(!/(^sha[^1])|(_sha$)|(m_dss$)/,@a) if $no_sha;
	@a=grep(!/(^sha1)|(_sha1$)|(m_dss1$)/,@a) if $no_sha1;
	@a=grep(!/_mdc2$/,@a) if $no_mdc2;

	@a=grep(!/(srp)/,@a) if $no_srp;

	@a=grep(!/^engine$/,@a) if $no_engine;
	@a=grep(!/^hw$/,@a) if $no_hw;
	@a=grep(!/(^rsa$)|(^genrsa$)/,@a) if $no_rsa;
	@a=grep(!/(^dsa$)|(^gendsa$)|(^dsaparam$)/,@a) if $no_dsa;
	@a=grep(!/^gendsa$/,@a) if $no_sha1;
	@a=grep(!/(^dh$)|(^gendh$)/,@a) if $no_dh;

	@a=grep(!/(^dh)|(_sha1$)|(m_dss1$)/,@a) if $no_sha1;

	grep($_="$dir/$_",@a);
	@a=grep(!/(^|\/)s_/,@a) if $no_sock;
	@a=grep(!/(^|\/)bio_sock/,@a) if $no_sock;
	$ret=join(' ',@a)." ";
	return($ret);
	}

# change things so that each 'token' is only separated by one space
sub clean_up_ws
	{
	local($w)=@_;

	$w =~ s/^\s*(.*)\s*$/$1/;
	$w =~ s/\s+/ /g;
	return($w);
	}

sub do_defs
	{
	local($var,$files,$location,$postfix)=@_;
	local($_,$ret,$pf);
	local(*OUT,$tmp,$t);

	$files =~ s/\//$o/g if $o ne '/';
	$ret="$var="; 
	$n=1;
	$Vars{$var}.="";
	foreach (split(/ /,$files))
		{
		$orig=$_;
		$_=&bname($_) unless /^\$/;
		if ($n++ == 2)
			{
			$n=0;
			$ret.="\\\n\t";
			}
		if (($_ =~ /bss_file/) && ($postfix eq ".h"))
			{ $pf=".c"; }
		else	{ $pf=$postfix; }
		if ($_ =~ /BN_ASM/)	{ $t="$_ "; }
		elsif ($_ =~ /BNCO_ASM/){ $t="$_ "; }
		elsif ($_ =~ /AES_ASM/){ $t="$_ "; }
		elsif ($_ =~ /DES_ENC/)	{ $t="$_ "; }
		elsif ($_ =~ /BF_ENC/)	{ $t="$_ "; }
		elsif ($_ =~ /CAST_ENC/){ $t="$_ "; }
		elsif ($_ =~ /RC4_ENC/)	{ $t="$_ "; }
		elsif ($_ =~ /RC5_ENC/)	{ $t="$_ "; }
		elsif ($_ =~ /MD5_ASM/)	{ $t="$_ "; }
		elsif ($_ =~ /SHA1_ASM/){ $t="$_ "; }
		elsif ($_ =~ /RMD160_ASM/){ $t="$_ "; }
		elsif ($_ =~ /WHIRLPOOL_ASM/){ $t="$_ "; }
		elsif ($_ =~ /CPUID_ASM/){ $t="$_ "; }
		else	{ $t="$location${o}$_$pf "; }

		$Vars{$var}.="$t ";
		$ret.=$t;
		}
	# hack to add version info on MSVC
	if ($shlib && (($platform eq "VC-WIN32") || ($platfrom eq "VC-WIN64I") || ($platform eq "VC-WIN64A") || ($platform eq "VC-NT")))
		{
		if ($var eq "CRYPTOOBJ")
			{ $ret.="\$(OBJ_D)\\\$(CRYPTO).res "; }
		elsif ($var eq "SSLOBJ")
			{ $ret.="\$(OBJ_D)\\\$(SSL).res "; }
		}
	chomp($ret);
	$ret.="\n\n";
	return($ret);
	}

# return the name with the leading path removed
sub bname
	{
	local($ret)=@_;
	$ret =~ s/^.*[\\\/]([^\\\/]+)$/$1/;
	return($ret);
	}

# return the leading path
sub dname
	{
	my $ret=shift;
	$ret =~ s/(^.*)[\\\/][^\\\/]+$/$1/;
	return($ret);
	}

##############################################################
# do a rule for each file that says 'compile' to new direcory
# compile the files in '$files' into $to
sub do_compile_rule
	{
	local($to,$files,$ex)=@_;
	local($ret,$_,$n,$d,$s);

	$files =~ s/\//$o/g if $o ne '/';
	foreach (split(/\s+/,$files))
		{
		$n=&bname($_);
		$d=&dname($_);
		if (-f "${_}.c")
			{
			$ret.=&cc_compile_target("$to${o}$n$obj","${_}.c",$ex)
			}
		elsif (-f ($s="${d}${o}asm${o}${n}.pl") or
		       ($s=~s/sha256/sha512/ and -f $s) or
		       -f ($s="${d}${o}${n}.pl"))
			{
			$ret.=&perlasm_compile_target("$to${o}$n$obj",$s,$n);
			}
		elsif (-f ($s="${d}${o}asm${o}${n}.S") or
		       -f ($s="${d}${o}${n}.S"))
			{
			$ret.=&Sasm_compile_target("$to${o}$n$obj",$s,$n);
			}
		elsif (defined &special_compile_target and
		       ($s=special_compile_target($_)))
			{
			$ret.=$s;
			}
		else	{ die "no rule for $_"; }
		}
	return($ret);
	}

##############################################################
# do a rule for each file that says 'compile' to new direcory
sub perlasm_compile_target
	{
	my($target,$source,$bname)=@_;

	return platform_perlasm_compile_target($target, $source, $bname)
	    if defined &platform_perlasm_compile_target;

	my($ret);
	$bname =~ s/(.*)\.[^\.]$/$1/;
	$ret ="\$(TMP_D)$o$bname.asm: $source\n";
	$ret.="\t\$(PERL) $source $asmtype \$(CFLAG) >\$\@\n";
	if ($fipscanisteronly)
		{
		$ret .= "\t\$(PERL) util\\fipsas.pl . \$@ norunasm \$(CFLAG)\n";
		}
	$ret .= "\n";
	$ret.="$target: \$(TMP_D)$o$bname.asm\n";
	$ret.="\t\$(ASM) $afile\$\@ \$(TMP_D)$o$bname.asm\n\n";
	return($ret);
	}

sub Sasm_compile_target
	{
	my($target,$source,$bname)=@_;
	my($ret);

	$bname =~ s/(.*)\.[^\.]$/$1/;
	$ret ="\$(TMP_D)$o$bname.asm: $source\n";
	$ret.="\t\$(CC) -E \$(CFLAG) $source >\$\@\n";
	$ret.="\t\$(PERL) util\\fipsas.pl . \$@ norunasm \$(CFLAG)\n" if $fipscanisteronly;
	$ret.="\n";
	$ret.="$target: \$(TMP_D)$o$bname.asm\n";
	$ret.="\t\$(ASM) $afile\$\@ \$(TMP_D)$o$bname.asm\n\n";
	return($ret);
	}

sub cc_compile_target
	{
	local($target,$source,$ex_flags)=@_;
	local($ret);
	
	$ex_flags.=" -DMK1MF_BUILD -D$platform_cpp_symbol" if ($source =~ /cversion/);
	$target =~ s/\//$o/g if $o ne "/";
	$source =~ s/\//$o/g if $o ne "/";
# FIXME: do dependencies instead of all headers.
	$ret ="$target: \$(SRC_D)$o$source \$(HEADER) \$(EXHEADER)\n\t";
	$ret.="\$(CC) ${ofile}$target $ex_flags -c \$(SRC_D)$o$source\n\n";
	return($ret);
	}

##############################################################
sub do_asm_rule
	{
	local($target,$src)=@_;
	local($ret,@s,@t,$i);

	$target =~ s/\//$o/g if $o ne "/";
	$src =~ s/\//$o/g if $o ne "/";

	@t=split(/\s+/,$target);
	@s=split(/\s+/,$src);


	for ($i=0; $i<=$#s; $i++)
		{
		my $objfile = $t[$i];
		my $srcfile = $s[$i];

		if ($perl_asm == 1)
			{
			my $plasm = $objfile;
			$plasm =~ s/${obj}/.pl/;
			$ret.="$srcfile: $plasm\n";
			$ret.="\t\$(PERL) $plasm $asmtype \$(CFLAG) >$srcfile\n\n";
			}

		$ret.="$objfile: $srcfile\n";
		$ret.="\t\$(ASM) $afile$objfile \$(SRC_D)$o$srcfile\n\n";
		}
	return($ret);
	}

sub do_shlib_rule
	{
	local($n,$def)=@_;
	local($ret,$nn);
	local($t);

	($nn=$n) =~ tr/a-z/A-Z/;
	$ret.="$n.dll: \$(${nn}OBJ)\n";
	if ($vc && $w32)
		{
		$ret.="\t\$(MKSHLIB) $efile$n.dll $def @<<\n  \$(${nn}OBJ_F)\n<<\n";
		}
	$ret.="\n";
	return($ret);
	}

# do a rule for each file that says 'copy' to new direcory on change
sub do_copy_rule
	{
	local($to,$files,$p)=@_;
	local($ret,$_,$n,$pp);
	
	$files =~ s/\//$o/g if $o ne '/';
	foreach (split(/\s+/,$files))
		{
		$n=&bname($_);
		if ($n =~ /bss_file/)
			{ $pp=".c"; }
		else	{ $pp=$p; }
		$ret.="$to${o}$n$pp: \$(SRC_D)$o$_$pp $to\n\t\$(SRC_D)${o}util${o}copy-if-different.pl \"\$(SRC_D)$o$_$pp\" \"$to${o}$n$pp\"\n\n";
		}
	return($ret);
	}

sub read_options
	{
	# Many options are handled in a similar way. In particular
	# no-xxx sets zero or more scalars to 1.
	# Process these using a hash containing the option name and
	# reference to the scalars to set.

	my %valid_options = (
		"no-rc2" => \$no_rc2,
		"no-rc4" => \$no_rc4,
		"no-rc5" => \$no_rc5,
		"no-idea" => \$no_idea,
		"no-aes" => \$no_aes,
		"no-camellia" => \$no_camellia,
		"no-seed" => \$no_seed,
		"no-des" => \$no_des,
		"no-bf" => \$no_bf,
		"no-cast" => \$no_cast,
		"no-md2" => \$no_md2,
		"no-md4" => \$no_md4,
		"no-md5" => \$no_md5,
		"no-sha" => \$no_sha,
		"no-sha1" => \$no_sha1,
		"no-ripemd" => \$no_ripemd,
		"no-mdc2" => \$no_mdc2,
		"no-whirlpool" => \$no_whirlpool,
		"no-patents" => 
			[\$no_rc2, \$no_rc4, \$no_rc5, \$no_idea, \$no_rsa],
		"no-rsa" => \$no_rsa,
		"no-dsa" => \$no_dsa,
		"no-dh" => \$no_dh,
		"no-hmac" => \$no_hmac,
		"no-asm" => \$no_asm,
		"nasm" => \$nasm,
		"nw-nasm" => \$nw_nasm,
		"nw-mwasm" => \$nw_mwasm,
		"gaswin" => \$gaswin,
		"no-ssl2" => \$no_ssl2,
		"no-ssl3" => \$no_ssl3,
		"no-tlsext" => \$no_tlsext,
		"no-srp" => \$no_srp,
		"no-cms" => \$no_cms,
		"no-jpake" => \$no_jpake,
		"no-ec2m" => \$no_ec2m,
		"no-ec_nistp_64_gcc_128" => 0,
		"no-err" => \$no_err,
		"no-sock" => \$no_sock,
		"no-krb5" => \$no_krb5,
		"no-ec" => \$no_ec,
		"no-ecdsa" => \$no_ecdsa,
		"no-ecdh" => \$no_ecdh,
		"no-gost" => \$no_gost,
		"no-engine" => \$no_engine,
		"no-hw" => \$no_hw,
		"just-ssl" =>
			[\$no_rc2, \$no_idea, \$no_des, \$no_bf, \$no_cast,
			  \$no_md2, \$no_sha, \$no_mdc2, \$no_dsa, \$no_dh,
			  \$no_ssl2, \$no_err, \$no_ripemd, \$no_rc5,
			  \$no_aes, \$no_camellia, \$no_seed, \$no_srp],
		"rsaref" => 0,
		"gcc" => \$gcc,
		"debug" => \$debug,
		"profile" => \$profile,
		"shlib" => \$shlib,
		"dll" => \$shlib,
		"shared" => 0,
		"no-sctp" => 0,
		"no-gmp" => 0,
		"no-rfc3779" => 0,
		"no-montasm" => 0,
		"no-shared" => 0,
		"no-store" => 0,
		"no-zlib" => 0,
		"no-zlib-dynamic" => 0,
		"no-ssl-trace" => 0,
		"fips" => \$fips,
		"fipscanisterbuild" => [\$fips, \$fipscanisterbuild],
		"fipscanisteronly" => [\$fips, \$fipscanisterbuild, \$fipscanisteronly],
		"fipscheck" => [\$fips, \$fipscanisterbuild, \$fipscanisteronly],
		);

	if (exists $valid_options{$_})
		{
		my $r = $valid_options{$_};
		if ( ref $r eq "SCALAR")
			{ $$r = 1;}
		elsif ( ref $r eq "ARRAY")
			{
			my $r2;
			foreach $r2 (@$r)
				{
				$$r2 = 1;
				}
			}
		}
	elsif (/^no-comp$/) { $xcflags = "-DOPENSSL_NO_COMP $xcflags"; }
	elsif (/^enable-zlib$/) { $zlib_opt = 1 if $zlib_opt == 0 }
	elsif (/^enable-zlib-dynamic$/)
		{
		$zlib_opt = 2;
		}
	elsif (/^no-static-engine/)
		{
		$no_static_engine = 1;
		}
	elsif (/^enable-static-engine/)
		{
		$no_static_engine = 0;
		}
	# There are also enable-xxx options which correspond to
	# the no-xxx. Since the scalars are enabled by default
	# these can be ignored.
	elsif (/^enable-/)
		{
		my $t = $_;
		$t =~ s/^enable/no/;
		if (exists $valid_options{$t})
			{return 1;}
		return 0;
		}
	# experimental-xxx is mostly like enable-xxx, but opensslconf.v
	# will still set OPENSSL_NO_xxx unless we set OPENSSL_EXPERIMENTAL_xxx.
	# (No need to fail if we don't know the algorithm -- this is for adventurous users only.)
	elsif (/^experimental-/)
		{
		my $algo, $ALGO;
		($algo = $_) =~ s/^experimental-//;
		($ALGO = $algo) =~ tr/[a-z]/[A-Z]/;

		$xcflags="-DOPENSSL_EXPERIMENTAL_$ALGO $xcflags";
		
		}
	elsif (/^--with-krb5-flavor=(.*)$/)
		{
		my $krb5_flavor = $1;
		if ($krb5_flavor =~ /^force-[Hh]eimdal$/)
			{
			$xcflags="-DKRB5_HEIMDAL $xcflags";
			}
		elsif ($krb5_flavor =~ /^MIT/i)
			{
			$xcflags="-DKRB5_MIT $xcflags";
		 	if ($krb5_flavor =~ /^MIT[._-]*1[._-]*[01]/i)
				{
				$xcflags="-DKRB5_MIT_OLD11 $xcflags"
				}
			}
		}
	elsif (/^([^=]*)=(.*)$/){ $VARS{$1}=$2; }
	elsif (/^-[lL].*$/)	{ $l_flags.="$_ "; }
	elsif ((!/^-help/) && (!/^-h/) && (!/^-\?/) && /^-.*$/)
		{ $c_flags.="$_ "; }
	else { return(0); }
	return(1);
	}

sub fipslib_error
	{
	print STDERR "***FIPS module directory sanity check failed***\n";
	print STDERR "FIPS module build failed, or was deleted\n";
	print STDERR "Please rebuild FIPS module.\n"; 
	exit 1;
	}

sub fips_check_files
	{
	my $dir = shift @_;
	my $ret = 1;
	if (!-d $dir)
		{
		print STDERR "FIPS module directory $dir does not exist\n";
		fipslib_error();
		}
	foreach (@_)
		{
		if (!-f "$dir${o}$_")
			{
			print STDERR "FIPS module file $_ does not exist!\n";
			$ret = 0;
			}
		}
	fipslib_error() if ($ret == 0);
	}<|MERGE_RESOLUTION|>--- conflicted
+++ resolved
@@ -875,21 +875,10 @@
 	return $asm . ' ';
 	}
 
-<<<<<<< HEAD
-$lib_obj{CRYPTO} .= fix_asm($mf_md5_asm, 'crypto/md5');
-$lib_obj{CRYPTO} .= fix_asm($mf_bn_asm, 'crypto/bn');
-# cpuid is included by the crypto dir
-#$lib_obj{CRYPTO} .= fix_asm($mf_cpuid_asm, 'crypto');
-# AES asm files end up included by the aes dir itself
-#$lib_obj{CRYPTO} .= fix_asm($mf_aes_asm, 'crypto/aes');
-$lib_obj{CRYPTO} .= fix_asm($mf_sha_asm, 'crypto/sha');
-$lib_obj{CRYPTO} .= fix_asm($mf_engines_asm, 'engines');
-$lib_obj{CRYPTO} .= fix_asm($mf_rc4_asm, 'crypto/rc4');
-$lib_obj{CRYPTO} .= fix_asm($mf_modes_asm, 'crypto/modes');
-=======
 if ($orig_platform eq 'copy') {
 	$lib_obj{CRYPTO} .= fix_asm($mf_md5_asm, 'crypto/md5');
 	$lib_obj{CRYPTO} .= fix_asm($mf_bn_asm, 'crypto/bn');
+	# cpuid is included by the crypto dir
 	$lib_obj{CRYPTO} .= fix_asm($mf_cpuid_asm, 'crypto');
 	# AES asm files end up included by the aes dir itself
 	#$lib_obj{CRYPTO} .= fix_asm($mf_aes_asm, 'crypto/aes');
@@ -898,7 +887,6 @@
 	$lib_obj{CRYPTO} .= fix_asm($mf_rc4_asm, 'crypto/rc4');
 	$lib_obj{CRYPTO} .= fix_asm($mf_modes_asm, 'crypto/modes');
 }
->>>>>>> 71a16946
 
 foreach (values %lib_nam)
 	{
